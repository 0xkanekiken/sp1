mod instruction;
mod opcode;
mod program;
mod record;

use std::{marker::PhantomData, sync::Arc};

pub use instruction::*;
pub use opcode::*;
use p3_poseidon2::Poseidon2;
use p3_symmetric::CryptographicPermutation;
use p3_symmetric::Permutation;
pub use program::*;
pub use record::*;

use crate::cpu::CpuEvent;
use crate::memory::MemoryRecord;
use crate::poseidon2::{permute_mut_round, Poseidon2Event};
use crate::{air::Block, poseidon2::WIDTH};

use p3_field::{ExtensionField, PrimeField32};
use sp1_core::runtime::MemoryAccessPosition;

pub const STACK_SIZE: usize = 1 << 20;
pub const MEMORY_SIZE: usize = 1 << 26;

pub const POSEIDON2_WIDTH: usize = 16;
pub const POSEIDON2_SBOX_DEGREE: u64 = 7;

pub const D: usize = 4;

#[derive(Debug, Clone, Default)]
pub struct CpuRecord<F> {
    pub a: Option<MemoryRecord<F>>,
    pub b: Option<MemoryRecord<F>>,
    pub c: Option<MemoryRecord<F>>,
}

#[derive(Debug, Clone, Default)]
pub struct MemoryEntry<F: PrimeField32> {
    pub value: Block<F>,
    pub timestamp: F,
}

pub struct Runtime<F: PrimeField32, EF: ExtensionField<F>, Diffusion> {
    /// The current clock.
    pub clk: F,

    /// The frame pointer.
    pub fp: F,

    /// The program counter.
    pub pc: F,

    /// The program.
    pub program: Program<F>,

    /// Memory.
    pub memory: Vec<MemoryEntry<F>>,

    /// The execution record.
    pub record: ExecutionRecord<F>,

    /// The access record for this cycle.
    pub access: CpuRecord<F>,

    perm: Poseidon2<F, Diffusion, POSEIDON2_WIDTH, POSEIDON2_SBOX_DEGREE>,

    _marker: PhantomData<EF>,
}

impl<F: PrimeField32, EF: ExtensionField<F>, Diffusion> Runtime<F, EF, Diffusion>
where
    Poseidon2<F, Diffusion, POSEIDON2_WIDTH, POSEIDON2_SBOX_DEGREE>:
        CryptographicPermutation<[F; POSEIDON2_WIDTH]>,
{
    pub fn new(
        program: &Program<F>,
        perm: Poseidon2<F, Diffusion, POSEIDON2_WIDTH, POSEIDON2_SBOX_DEGREE>,
    ) -> Self {
        let record = ExecutionRecord::<F> {
            program: Arc::new(program.clone()),
            ..Default::default()
        };
        Self {
            clk: F::zero(),
            program: program.clone(),
            fp: F::from_canonical_usize(STACK_SIZE),
            pc: F::zero(),
            memory: vec![MemoryEntry::default(); MEMORY_SIZE],
            record,
            perm,
            access: CpuRecord::default(),
            _marker: PhantomData,
        }
    }

    fn mr(&mut self, addr: F, position: MemoryAccessPosition) -> (MemoryRecord<F>, Block<F>) {
        let addr_usize = addr.as_canonical_u32() as usize;
        let entry = self.memory[addr.as_canonical_u32() as usize].clone();
        let (prev_value, prev_timestamp) = (entry.value, entry.timestamp);
        let record = MemoryRecord {
            addr,
            value: prev_value,
            timestamp: self.timestamp(&position),
            prev_value,
            prev_timestamp,
        };
        self.memory[addr_usize] = MemoryEntry {
            value: prev_value,
            timestamp: self.timestamp(&position),
        };
        match position {
            MemoryAccessPosition::A => self.access.a = Some(record.clone()),
            MemoryAccessPosition::B => self.access.b = Some(record.clone()),
            MemoryAccessPosition::C => self.access.c = Some(record.clone()),
            _ => unreachable!(),
        };
        (record, prev_value)
    }

    fn mw(&mut self, addr: F, value: Block<F>, position: MemoryAccessPosition) -> MemoryRecord<F> {
        let addr_usize = addr.as_canonical_u32() as usize;
        let timestamp = self.timestamp(&position);
        let entry = &self.memory[addr_usize];
        let (prev_value, prev_timestamp) = (entry.value, entry.timestamp);
        let record = MemoryRecord {
            addr,
            value,
            timestamp,
            prev_value,
            prev_timestamp,
        };
        self.memory[addr_usize] = MemoryEntry { value, timestamp };
        match position {
            MemoryAccessPosition::A => self.access.a = Some(record.clone()),
            MemoryAccessPosition::B => self.access.b = Some(record.clone()),
            MemoryAccessPosition::C => self.access.c = Some(record.clone()),
            _ => unreachable!(),
        };

        record
    }

    fn timestamp(&self, position: &MemoryAccessPosition) -> F {
        self.clk + F::from_canonical_u32(*position as u32)
    }

    fn get_b(&mut self, instruction: &Instruction<F>) -> Block<F> {
        if instruction.imm_b_base() {
            Block::from(instruction.op_b[0])
        } else if instruction.imm_b {
            instruction.op_b
        } else {
            let (_, value) = self.mr(self.fp + instruction.op_b[0], MemoryAccessPosition::B);
            value
        }
    }

    fn get_c(&mut self, instruction: &Instruction<F>) -> Block<F> {
        if instruction.imm_c_base() {
            Block::from(instruction.op_c[0])
        } else if instruction.imm_c {
            instruction.op_c
        } else {
            let (_, value) = self.mr(self.fp + instruction.op_c[0], MemoryAccessPosition::C);
            value
        }
    }

    /// Fetch the destination address and input operand values for an ALU instruction.
    fn alu_rr(&mut self, instruction: &Instruction<F>) -> (F, Block<F>, Block<F>) {
        let a_ptr = self.fp + instruction.op_a;
        let c_val = self.get_c(instruction);
        let b_val = self.get_b(instruction);

        (a_ptr, b_val, c_val)
    }

    /// Fetch the destination address input operand values for a load instruction (from heap).
    fn load_rr(&mut self, instruction: &Instruction<F>) -> (F, Block<F>) {
        let a_ptr = self.fp + instruction.op_a;
        let b = if instruction.imm_b_base() {
            Block::from(instruction.op_b[0])
        } else if instruction.imm_b {
            instruction.op_b
        } else {
            let address = self.mr(self.fp + instruction.op_b[0], MemoryAccessPosition::B);
            let (_, value) = self.mr(address.1[0], MemoryAccessPosition::A);
            value
        };
        (a_ptr, b)
    }

    /// Fetch the destination address input operand values for a store instruction (from stack).
    fn store_rr(&mut self, instruction: &Instruction<F>) -> (F, Block<F>) {
        let a_ptr = if instruction.imm_b {
            // If b is an immediate, then we store the value at the address in a.
            self.fp + instruction.op_a
        } else {
            let (_, value) = self.mr(self.fp + instruction.op_a, MemoryAccessPosition::A);
            value[0]
        };
        let b = if instruction.imm_b_base() {
            Block::from(instruction.op_b[0])
        } else if instruction.imm_b {
            instruction.op_b
        } else {
            let (_, value) = self.mr(self.fp + instruction.op_b[0], MemoryAccessPosition::B);
            value
        };
        (a_ptr, b)
    }

    /// Fetch the input operand values for a branch instruction.
    fn branch_rr(&mut self, instruction: &Instruction<F>) -> (Block<F>, Block<F>, F) {
        let (_, a) = self.mr(self.fp + instruction.op_a, MemoryAccessPosition::A);
        let b = self.get_b(instruction);

        let c = instruction.op_c[0];
        (a, b, c)
    }

    pub fn run(&mut self) {
        while self.pc < F::from_canonical_u32(self.program.instructions.len() as u32) {
            let idx = self.pc.as_canonical_u32() as usize;
            let instruction = self.program.instructions[idx].clone();
            let mut next_pc = self.pc + F::one();
            let (a, b, c): (Block<F>, Block<F>, Block<F>);
            match instruction.opcode {
                Opcode::ADD => {
                    let (a_ptr, b_val, c_val) = self.alu_rr(&instruction);
                    let mut a_val = Block::default();
                    a_val.0[0] = b_val.0[0] + c_val.0[0];
                    self.mw(a_ptr, a_val, MemoryAccessPosition::A);
                    (a, b, c) = (a_val, b_val, c_val);
                }
                Opcode::SUB => {
                    let (a_ptr, b_val, c_val) = self.alu_rr(&instruction);
                    let mut a_val = Block::default();
                    a_val.0[0] = b_val.0[0] - c_val.0[0];
                    self.mw(a_ptr, a_val, MemoryAccessPosition::A);
                    (a, b, c) = (a_val, b_val, c_val);
                }
                Opcode::MUL => {
                    let (a_ptr, b_val, c_val) = self.alu_rr(&instruction);
                    let mut a_val = Block::default();
                    a_val.0[0] = b_val.0[0] * c_val.0[0];
                    self.mw(a_ptr, a_val, MemoryAccessPosition::A);
                    (a, b, c) = (a_val, b_val, c_val);
                }
                Opcode::DIV => {
                    let (a_ptr, b_val, c_val) = self.alu_rr(&instruction);
                    let mut a_val = Block::default();
                    a_val.0[0] = b_val.0[0] / c_val.0[0];
                    self.mw(a_ptr, a_val, MemoryAccessPosition::A);
                    (a, b, c) = (a_val, b_val, c_val);
                }
                Opcode::EADD | Opcode::EFADD => {
                    let (a_ptr, b_val, c_val) = self.alu_rr(&instruction);
                    let sum = EF::from_base_slice(&b_val.0) + EF::from_base_slice(&c_val.0);
                    let a_val = Block::from(sum.as_base_slice());
                    self.mw(a_ptr, a_val, MemoryAccessPosition::A);
                    (a, b, c) = (a_val, b_val, c_val);
                }
                Opcode::EMUL | Opcode::EFMUL => {
                    let (a_ptr, b_val, c_val) = self.alu_rr(&instruction);
                    let product = EF::from_base_slice(&b_val.0) * EF::from_base_slice(&c_val.0);
                    let a_val = Block::from(product.as_base_slice());
                    self.mw(a_ptr, a_val, MemoryAccessPosition::A);
                    (a, b, c) = (a_val, b_val, c_val);
                }
                Opcode::ESUB | Opcode::EFSUB | Opcode::FESUB => {
                    let (a_ptr, b_val, c_val) = self.alu_rr(&instruction);
                    let diff = EF::from_base_slice(&b_val.0) - EF::from_base_slice(&c_val.0);
                    let a_val = Block::from(diff.as_base_slice());
                    self.mw(a_ptr, a_val, MemoryAccessPosition::A);
                    (a, b, c) = (a_val, b_val, c_val);
                }
                Opcode::EDIV | Opcode::EFDIV | Opcode::FEDIV => {
                    let (a_ptr, b_val, c_val) = self.alu_rr(&instruction);
                    let quotient = EF::from_base_slice(&b_val.0) / EF::from_base_slice(&c_val.0);
                    let a_val = Block::from(quotient.as_base_slice());
                    self.mw(a_ptr, a_val, MemoryAccessPosition::A);
                    (a, b, c) = (a_val, b_val, c_val);
                }
                Opcode::LW => {
                    let (a_ptr, b_val) = self.load_rr(&instruction);
                    let (_, prev_a) = self.mr(a_ptr, MemoryAccessPosition::A);
                    let a_val = Block::from([b_val[0], prev_a[1], prev_a[2], prev_a[3]]);
                    self.mw(a_ptr, a_val, MemoryAccessPosition::A);
                    (a, b, c) = (a_val, b_val, Block::default());
                }
                Opcode::LE => {
                    let (a_ptr, b_val) = self.load_rr(&instruction);
                    let a_val = b_val;
                    self.mw(a_ptr, a_val, MemoryAccessPosition::A);
                    (a, b, c) = (a_val, b_val, Block::default());
                }
                Opcode::SW => {
                    let (a_ptr, b_val) = self.store_rr(&instruction);
                    let (_, prev_a) = self.mr(a_ptr, MemoryAccessPosition::A);
                    let a_val = Block::from([b_val[0], prev_a[1], prev_a[2], prev_a[3]]);
                    self.mw(a_ptr, a_val, MemoryAccessPosition::A);
                    (a, b, c) = (a_val, b_val, Block::default());
                }
                Opcode::SE => {
                    let (a_ptr, b_val) = self.store_rr(&instruction);
                    let a_val = b_val;
                    self.mw(a_ptr, a_val, MemoryAccessPosition::A);
                    (a, b, c) = (a_val, b_val, Block::default());
                }
                Opcode::BEQ => {
                    let (a_val, b_val, c_offset) = self.branch_rr(&instruction);
                    (a, b, c) = (a_val, b_val, Block::from(c_offset));
                    if a.0[0] == b.0[0] {
                        next_pc = self.pc + c_offset;
                    }
                }
                Opcode::BNE => {
                    let (a_val, b_val, c_offset) = self.branch_rr(&instruction);
                    (a, b, c) = (a_val, b_val, Block::from(c_offset));
                    if a.0[0] != b.0[0] {
                        next_pc = self.pc + c_offset;
                    }
                }
                Opcode::EBEQ => {
                    let (a_val, b_val, c_offset) = self.branch_rr(&instruction);
                    (a, b, c) = (a_val, b_val, Block::from(c_offset));
                    if a == b {
                        next_pc = self.pc + c_offset;
                    }
                }
                Opcode::EBNE => {
                    let (a_val, b_val, c_offset) = self.branch_rr(&instruction);
                    (a, b, c) = (a_val, b_val, Block::from(c_offset));
                    if a != b {
                        next_pc = self.pc + c_offset;
                    }
                }
                Opcode::JAL => {
                    let imm = instruction.op_b[0];
                    let a_ptr = instruction.op_a + self.fp;
                    self.mw(a_ptr, Block::from(self.pc), MemoryAccessPosition::A);
                    next_pc = self.pc + imm;
                    self.fp += instruction.op_c[0];
                    (a, b, c) = (Block::from(a_ptr), Block::default(), Block::default());
                }
                Opcode::JALR => {
                    let imm = instruction.op_c;
                    let b_ptr = instruction.op_b[0] + self.fp;
                    let a_ptr = instruction.op_a + self.fp;
                    let (_, b_val) = self.mr(b_ptr, MemoryAccessPosition::B);
                    let c_val = imm;
                    let a_val = Block::from(self.pc + F::one());
                    self.mw(a_ptr, a_val, MemoryAccessPosition::A);
                    next_pc = b_val.0[0];
                    self.fp = c_val[0];
                    (a, b, c) = (a_val, b_val, c_val);
                }
                Opcode::TRAP => {
                    panic!("TRAP instruction encountered")
                }
<<<<<<< HEAD
                Opcode::POSEIDON2 => {
                    let state_ptr = self.fp + instruction.op_a;

                    let mut memory_records = vec![];
                    let mut read_records: Vec<MemoryRecord<F>> = vec![];

                    for i in 0..32 {
                        if i == 0 {
                            let read_records = (0..WIDTH / 4)
                                .map(|i| {
                                    let addr = state_ptr + F::from_canonical_u32(i as u32 * 4);
                                    let (record, _) = self.mr(addr, MemoryAccessPosition::A);
                                    record
                                })
                                .collect::<Vec<_>>();

                            memory_records.extend(read_records.clone());
                        }

                        // input state
                        let mut state: [F; WIDTH] = read_records
                            .iter()
                            .flat_map(|block| block.value.0)
                            .collect::<Vec<_>>()
                            .try_into()
                            .unwrap();

                        // perform one round of poseidon2
                        permute_mut_round(&mut state, i);

                        // Update the memory with the output of the last round
                        let write_records = (0..WIDTH / 4)
                            .map(|i| {
                                let addr = state_ptr + F::from_canonical_u32(i as u32 * 4);
                                let out = [
                                    state[i * 4],
                                    state[i * 4 + 1],
                                    state[i * 4 + 2],
                                    state[i * 4 + 3],
                                ];
                                let value = Block::from(out);
                                self.mw(addr, value, MemoryAccessPosition::A)
                            })
                            .collect::<Vec<_>>();

                        memory_records.extend(write_records.clone());

                        read_records = write_records.clone();
                    }

                    let poseidon2_event = Poseidon2Event {
                        state_ptr,
                        clk: self.clk,
                        state_read_records: memory_records,
                    };

                    self.record.poseidon2_events.push(poseidon2_event);

                    (a, b, c) = (Block::default(), Block::default(), Block::default());
                }
            }
=======
                Opcode::Poseidon2Perm => {
                    let (a_ptr, b_val, c_val) = self.alu_rr(&instruction);
                    let a_val = self.mr(a_ptr, MemoryAccessPosition::A);

                    // Get the dst array ptr.
                    let dst = a_val[0].as_canonical_u32() as usize;
                    // Get the src array ptr.
                    let src = b_val[0].as_canonical_u32() as usize;

                    let array: [_; POSEIDON2_WIDTH] = self.memory[src..src + POSEIDON2_WIDTH]
                        .iter()
                        .map(|entry| entry.value[0])
                        .collect::<Vec<_>>()
                        .try_into()
                        .unwrap();
                    // Perform the permutation.
                    let result = self.perm.permute(array);

                    // Write the value back to the array at ptr.
                    // TODO: fix the timestamp as part of integrating the precompile if needed.
                    for (i, value) in result.iter().enumerate() {
                        self.memory[dst + i].value[0] = *value;
                    }

                    // Get the array at the address.
                    (a, b, c) = (a_val, b_val, c_val);
                }
            };
>>>>>>> e91c38c9

            let event = CpuEvent {
                clk: self.clk,
                pc: self.pc,
                fp: self.fp,
                instruction: instruction.clone(),
                a,
                a_record: self.access.a.clone(),
                b,
                b_record: self.access.b.clone(),
                c,
                c_record: self.access.c.clone(),
            };
            self.pc = next_pc;
            self.record.cpu_events.push(event);
            self.clk += F::from_canonical_u32(4);
            self.access = CpuRecord::default();
        }

        // Collect all used memory addresses.
        for addr in 0..self.memory.len() {
            let entry = &self.memory[addr];
            if entry.timestamp != F::zero() {
                self.record
                    .first_memory_record
                    .push(F::from_canonical_usize(addr));
                self.record.last_memory_record.push((
                    F::from_canonical_usize(addr),
                    entry.timestamp,
                    entry.value,
                ))
            }
        }
    }
}<|MERGE_RESOLUTION|>--- conflicted
+++ resolved
@@ -361,69 +361,6 @@
                 Opcode::TRAP => {
                     panic!("TRAP instruction encountered")
                 }
-<<<<<<< HEAD
-                Opcode::POSEIDON2 => {
-                    let state_ptr = self.fp + instruction.op_a;
-
-                    let mut memory_records = vec![];
-                    let mut read_records: Vec<MemoryRecord<F>> = vec![];
-
-                    for i in 0..32 {
-                        if i == 0 {
-                            let read_records = (0..WIDTH / 4)
-                                .map(|i| {
-                                    let addr = state_ptr + F::from_canonical_u32(i as u32 * 4);
-                                    let (record, _) = self.mr(addr, MemoryAccessPosition::A);
-                                    record
-                                })
-                                .collect::<Vec<_>>();
-
-                            memory_records.extend(read_records.clone());
-                        }
-
-                        // input state
-                        let mut state: [F; WIDTH] = read_records
-                            .iter()
-                            .flat_map(|block| block.value.0)
-                            .collect::<Vec<_>>()
-                            .try_into()
-                            .unwrap();
-
-                        // perform one round of poseidon2
-                        permute_mut_round(&mut state, i);
-
-                        // Update the memory with the output of the last round
-                        let write_records = (0..WIDTH / 4)
-                            .map(|i| {
-                                let addr = state_ptr + F::from_canonical_u32(i as u32 * 4);
-                                let out = [
-                                    state[i * 4],
-                                    state[i * 4 + 1],
-                                    state[i * 4 + 2],
-                                    state[i * 4 + 3],
-                                ];
-                                let value = Block::from(out);
-                                self.mw(addr, value, MemoryAccessPosition::A)
-                            })
-                            .collect::<Vec<_>>();
-
-                        memory_records.extend(write_records.clone());
-
-                        read_records = write_records.clone();
-                    }
-
-                    let poseidon2_event = Poseidon2Event {
-                        state_ptr,
-                        clk: self.clk,
-                        state_read_records: memory_records,
-                    };
-
-                    self.record.poseidon2_events.push(poseidon2_event);
-
-                    (a, b, c) = (Block::default(), Block::default(), Block::default());
-                }
-            }
-=======
                 Opcode::Poseidon2Perm => {
                     let (a_ptr, b_val, c_val) = self.alu_rr(&instruction);
                     let a_val = self.mr(a_ptr, MemoryAccessPosition::A);
@@ -452,7 +389,6 @@
                     (a, b, c) = (a_val, b_val, c_val);
                 }
             };
->>>>>>> e91c38c9
 
             let event = CpuEvent {
                 clk: self.clk,
