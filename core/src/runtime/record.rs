--- conflicted
+++ resolved
@@ -75,7 +75,6 @@
 
     pub ed_decompress_events: Vec<EdDecompressEvent>,
 
-<<<<<<< HEAD
     pub secp256k1_add_events: Vec<ECAddEvent<Secp256k1>>,
 
     pub secp256k1_double_events: Vec<ECDoubleEvent<Secp256k1>>,
@@ -83,37 +82,24 @@
     pub bn254_add_events: Vec<ECAddEvent<Bn254>>,
 
     pub bn254_double_events: Vec<ECDoubleEvent<Bn254>>,
-=======
-    pub secp256k1_add_events: Vec<ECAddEvent>,
-
-    pub secp256k1_double_events: Vec<ECDoubleEvent>,
-
-    pub bn254_add_events: Vec<ECAddEvent>,
-
-    pub bn254_double_events: Vec<ECDoubleEvent>,
->>>>>>> 0c4c91a7
 
     pub k256_decompress_events: Vec<K256DecompressEvent>,
 
     pub blake3_compress_inner_events: Vec<Blake3CompressInnerEvent>,
 
-<<<<<<< HEAD
     pub bls12381_add_events: Vec<ECAddEvent<Bls12381>>,
 
     pub bls12381_double_events: Vec<ECDoubleEvent<Bls12381>>,
 
-    /// Information needed for global chips. This shouldn't really be here but for legacy reasons,
-    /// we keep this information in this struct for now.
-    pub first_memory_record: Vec<(u32, MemoryRecord, u32)>,
-    pub last_memory_record: Vec<(u32, MemoryRecord, u32)>,
-    pub program_memory_record: Vec<(u32, MemoryRecord, u32)>,
-=======
+    pub bls12381_add_events: Vec<ECAddEvent<Bls12381>>,
+
+    pub bls12381_double_events: Vec<ECDoubleEvent<Bls12381>>,
+
     pub memory_initialize_events: Vec<MemoryInitializeFinalizeEvent>,
 
     pub memory_finalize_events: Vec<MemoryInitializeFinalizeEvent>,
 
     pub program_memory_events: Vec<MemoryInitializeFinalizeEvent>,
->>>>>>> 0c4c91a7
 }
 
 pub struct ShardingConfig {
@@ -132,11 +118,8 @@
     pub secp256k1_double_len: usize,
     pub bn254_add_len: usize,
     pub bn254_double_len: usize,
-<<<<<<< HEAD
     pub bls12381_add_len: usize,
     pub bls12381_double_len: usize,
-=======
->>>>>>> 0c4c91a7
 }
 
 impl ShardingConfig {
@@ -164,11 +147,8 @@
             secp256k1_double_len: shard_size,
             bn254_add_len: shard_size,
             bn254_double_len: shard_size,
-<<<<<<< HEAD
             bls12381_add_len: shard_size,
             bls12381_double_len: shard_size,
-=======
->>>>>>> 0c4c91a7
         }
     }
 }
@@ -411,7 +391,6 @@
         // secp256k1 curve add events.
         for (secp256k1_add_chunk, shard) in take(&mut self.secp256k1_add_events)
             .chunks_mut(config.secp256k1_add_len)
-<<<<<<< HEAD
             .zip(shards.iter_mut())
         {
             shard
@@ -465,41 +444,6 @@
             shard
                 .bls12381_double_events
                 .extend_from_slice(bls12381_double_chunk);
-=======
-            .zip(shards.iter_mut())
-        {
-            shard
-                .secp256k1_add_events
-                .extend_from_slice(secp256k1_add_chunk);
-        }
-
-        // secp256k1 curve double events.
-        for (secp256k1_double_chunk, shard) in take(&mut self.secp256k1_double_events)
-            .chunks_mut(config.secp256k1_double_len)
-            .zip(shards.iter_mut())
-        {
-            shard
-                .secp256k1_double_events
-                .extend_from_slice(secp256k1_double_chunk);
-        }
-
-        // bn254 curve add events.
-        for (bn254_add_chunk, shard) in take(&mut self.bn254_add_events)
-            .chunks_mut(config.bn254_add_len)
-            .zip(shards.iter_mut())
-        {
-            shard.bn254_add_events.extend_from_slice(bn254_add_chunk);
-        }
-
-        // bn254 curve double events.
-        for (bn254_double_chunk, shard) in take(&mut self.bn254_double_events)
-            .chunks_mut(config.bn254_double_len)
-            .zip(shards.iter_mut())
-        {
-            shard
-                .bn254_double_events
-                .extend_from_slice(bn254_double_chunk);
->>>>>>> 0c4c91a7
         }
 
         // Put the precompile events in the first shard.
