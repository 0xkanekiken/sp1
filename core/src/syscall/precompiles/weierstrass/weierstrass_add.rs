use crate::air::MachineAir;
use crate::air::SP1AirBuilder;
use crate::memory::MemoryCols;
use crate::memory::MemoryReadCols;
use crate::memory::MemoryWriteCols;
use crate::operations::field::field_op::FieldOpCols;
use crate::operations::field::field_op::FieldOperation;
use crate::operations::field::params::Limbs;
use crate::runtime::ExecutionRecord;
use crate::runtime::Syscall;
use crate::runtime::SyscallCode;
use crate::syscall::precompiles::create_ec_add_event;
use crate::syscall::precompiles::ECAddEvent;
use crate::syscall::precompiles::EcEventTrait;
use crate::syscall::precompiles::SyscallContext;
use crate::utils::ec::field::FieldParameters;
use crate::utils::ec::field::NumLimbs;
use crate::utils::ec::field::NumWords;
use crate::utils::ec::weierstrass::bls12_381::Bls12381;
use crate::utils::ec::weierstrass::bn254::Bn254;
use crate::utils::ec::weierstrass::secp256k1::Secp256k1;
use crate::utils::ec::weierstrass::WeierstrassParameters;
use crate::utils::ec::AffinePoint;
use crate::utils::ec::CurveType;
use crate::utils::ec::EllipticCurve;
use crate::utils::limbs_from_prev_access;
use crate::utils::pad_rows;
use core::borrow::{Borrow, BorrowMut};
use core::mem::size_of;
use generic_array::GenericArray;
use num::BigUint;
use num::Zero;
use p3_air::AirBuilder;
use p3_air::{Air, BaseAir};
use p3_field::AbstractField;
use p3_field::PrimeField32;
use p3_matrix::dense::RowMajorMatrix;
use p3_matrix::MatrixRowSlices;
use sp1_derive::AlignedBorrow;
use std::fmt::Debug;
use std::marker::PhantomData;
use typenum::Unsigned;

pub const fn num_weierstrass_add_cols<P: FieldParameters + NumWords>() -> usize {
    size_of::<WeierstrassAddAssignCols<u8, P>>()
}

/// A set of columns to compute `WeierstrassAdd` that add two points on a Weierstrass curve.
///
/// Right now the number of limbs is assumed to be a constant, although this could be macro-ed or
/// made generic in the future.
#[derive(Debug, Clone, AlignedBorrow)]
#[repr(C)]
pub struct WeierstrassAddAssignCols<T, P: FieldParameters + NumWords> {
    pub is_real: T,
    pub shard: T,
    pub clk: T,
    pub p_ptr: T,
    pub q_ptr: T,
    pub p_access: GenericArray<MemoryWriteCols<T>, P::WordsCurvePoint>,
    pub q_access: GenericArray<MemoryReadCols<T>, P::WordsCurvePoint>,
    pub(crate) slope_denominator: FieldOpCols<T, P>,
    pub(crate) slope_numerator: FieldOpCols<T, P>,
    pub(crate) slope: FieldOpCols<T, P>,
    pub(crate) slope_squared: FieldOpCols<T, P>,
    pub(crate) p_x_plus_q_x: FieldOpCols<T, P>,
    pub(crate) x3_ins: FieldOpCols<T, P>,
    pub(crate) p_x_minus_x: FieldOpCols<T, P>,
    pub(crate) y3_ins: FieldOpCols<T, P>,
    pub(crate) slope_times_p_x_minus_x: FieldOpCols<T, P>,
}

#[derive(Default)]
pub struct WeierstrassAddAssignChip<E> {
    _marker: PhantomData<E>,
}

impl<E: EllipticCurve> Syscall for WeierstrassAddAssignChip<E> {
    fn execute(&self, rt: &mut SyscallContext, arg1: u32, arg2: u32) -> Option<u32> {
<<<<<<< HEAD
        match E::CURVE_TYPE {
            CurveType::Secp256k1 => {
                let event = create_ec_add_event::<Secp256k1>(rt, arg1, arg2);
                rt.record_mut().secp256k1_add_events.push(event);
            }
            CurveType::Bn254 => {
                let event = create_ec_add_event::<Bn254>(rt, arg1, arg2);
                rt.record_mut().bn254_add_events.push(event);
            }
            CurveType::Bls12381 => {
                let event = create_ec_add_event::<Bls12381>(rt, arg1, arg2);
                rt.record_mut().bls12381_add_events.push(event);
            }
=======
        let event = create_ec_add_event::<E>(rt, arg1, arg2);
        match E::CURVE_TYPE {
            CurveType::Secp256k1 => rt.record_mut().secp256k1_add_events.push(event),
            CurveType::Bn254 => rt.record_mut().bn254_add_events.push(event),
>>>>>>> 0c4c91a7
            _ => panic!("Unsupported curve"),
        }
        None
    }

    fn num_extra_cycles(&self) -> u32 {
        1
    }
}

impl<E: EllipticCurve> WeierstrassAddAssignChip<E> {
    pub fn new() -> Self {
        Self {
            _marker: PhantomData,
        }
    }

    fn populate_field_ops<F: PrimeField32>(
        cols: &mut WeierstrassAddAssignCols<F, E::BaseField>,
        p_x: BigUint,
        p_y: BigUint,
        q_x: BigUint,
        q_y: BigUint,
    ) {
        // This populates necessary field operations to calculate the addition of two points on a
        // Weierstrass curve.

        // slope = (q.y - p.y) / (q.x - p.x).
        let slope = {
            let slope_numerator = cols
                .slope_numerator
                .populate(&q_y, &p_y, FieldOperation::Sub);

            let slope_denominator =
                cols.slope_denominator
                    .populate(&q_x, &p_x, FieldOperation::Sub);

            cols.slope
                .populate(&slope_numerator, &slope_denominator, FieldOperation::Div)
        };

        // x = slope * slope - (p.x + q.x).
        let x = {
            let slope_squared = cols
                .slope_squared
                .populate(&slope, &slope, FieldOperation::Mul);
            let p_x_plus_q_x = cols.p_x_plus_q_x.populate(&p_x, &q_x, FieldOperation::Add);
            cols.x3_ins
                .populate(&slope_squared, &p_x_plus_q_x, FieldOperation::Sub)
        };

        // y = slope * (p.x - x_3n) - p.y.
        {
            let p_x_minus_x = cols.p_x_minus_x.populate(&p_x, &x, FieldOperation::Sub);
            let slope_times_p_x_minus_x =
                cols.slope_times_p_x_minus_x
                    .populate(&slope, &p_x_minus_x, FieldOperation::Mul);
            cols.y3_ins
                .populate(&slope_times_p_x_minus_x, &p_y, FieldOperation::Sub);
        }
    }
}

impl<F: PrimeField32, E: EllipticCurve + WeierstrassParameters> MachineAir<F>
    for WeierstrassAddAssignChip<E>
where
    [(); num_weierstrass_add_cols::<E::BaseField>()]:,
{
    type Record = ExecutionRecord;

    fn name(&self) -> String {
        match E::CURVE_TYPE {
            CurveType::Secp256k1 => "Secp256k1AddAssign".to_string(),
            CurveType::Bn254 => "Bn254AddAssign".to_string(),
<<<<<<< HEAD
            CurveType::Bls12381 => "Bls12381AddAssign".to_string(),
=======
>>>>>>> 0c4c91a7
            _ => panic!("Unsupported curve"),
        }
    }

    fn generate_trace(
        &self,
        input: &ExecutionRecord,
        output: &mut ExecutionRecord,
    ) -> RowMajorMatrix<F> {
<<<<<<< HEAD
        // Handle different types of ECAddEvents through a dynamic dispatch.
        // let events = match E::CURVE_TYPE {
        //     CurveType::Secp256k1 => input
        //         .secp256k1_add_events
        //         .iter()
        //         .map(|x| Box::new(x.clone()) as Box<ECAddEvent<dyn E::EventType>>)
        //         .collect(),
        //     CurveType::Bn254 => input
        //         .bn254_add_events
        //         .iter()
        //         .map(|x| Box::new(x.clone()) as Box<ECAddEvent<dyn E::EventType>>)
        //         .collect(),
        //     CurveType::Bls12381 => input
        //         .bls12381_add_events
        //         .iter()
        //         .map(|x| Box::new(x.clone()) as Box<ECAddEvent<dyn E::EventType>>)
        //         .collect(),
        //     _ => panic!("Unsupported curve"),
        // };

        let events: Vec<Box<dyn EcEventTrait>> = match E::CURVE_TYPE {
            CurveType::Secp256k1 => input
                .secp256k1_add_events
                .iter()
                .map(|x| Box::new(x.clone()) as Box<dyn EcEventTrait>)
                .collect(),
            CurveType::Bn254 => input
                .bn254_add_events
                .iter()
                .map(|x| Box::new(x.clone()) as Box<dyn EcEventTrait>)
                .collect(),
            CurveType::Bls12381 => input
                .bls12381_add_events
                .iter()
                .map(|x| Box::new(x.clone()) as Box<dyn EcEventTrait>)
                .collect(),
=======
        // collects the events based on the curve type.
        let events = match E::CURVE_TYPE {
            CurveType::Secp256k1 => &input.secp256k1_add_events,
            CurveType::Bn254 => &input.bn254_add_events,
>>>>>>> 0c4c91a7
            _ => panic!("Unsupported curve"),
        };

        let mut rows = Vec::new();

        let mut new_byte_lookup_events = Vec::new();

        for i in 0..events.len() {
            let event = &events[i];
            let mut row = [F::zero(); num_weierstrass_add_cols::<E::BaseField>()];
            let cols: &mut WeierstrassAddAssignCols<F, E::BaseField> =
                row.as_mut_slice().borrow_mut();

            // Decode affine points.
            let p = event.p();
            let q = event.q();
            let p = AffinePoint::<E>::from_words_le(p);
            let (p_x, p_y) = (p.x, p.y);
            let q = AffinePoint::<E>::from_words_le(q);
            let (q_x, q_y) = (q.x, q.y);

            // Populate basic columns.
            cols.is_real = F::one();
            cols.shard = F::from_canonical_u32(event.shard());
            cols.clk = F::from_canonical_u32(event.clk());
            cols.p_ptr = F::from_canonical_u32(event.p_ptr());
            cols.q_ptr = F::from_canonical_u32(event.q_ptr());

            Self::populate_field_ops(cols, p_x, p_y, q_x, q_y);

            // Populate the memory access columns.
            for i in 0..cols.q_access.len() {
                cols.q_access[i].populate(event.q_memory_records()[i], &mut new_byte_lookup_events);
            }
            for i in 0..cols.p_access.len() {
                cols.p_access[i].populate(event.p_memory_records()[i], &mut new_byte_lookup_events);
            }

            rows.push(row);
        }
        output.add_byte_lookup_events(new_byte_lookup_events);

        pad_rows(&mut rows, || {
            let mut row = [F::zero(); num_weierstrass_add_cols::<E::BaseField>()];
            let cols: &mut WeierstrassAddAssignCols<F, E::BaseField> =
                row.as_mut_slice().borrow_mut();
            let zero = BigUint::zero();
            Self::populate_field_ops(cols, zero.clone(), zero.clone(), zero.clone(), zero);
            row
        });

        // Convert the trace to a row major matrix.
        RowMajorMatrix::new(
            rows.into_iter().flatten().collect::<Vec<_>>(),
            num_weierstrass_add_cols::<E::BaseField>(),
        )
    }

    fn included(&self, shard: &Self::Record) -> bool {
        match E::CURVE_TYPE {
            CurveType::Secp256k1 => !shard.secp256k1_add_events.is_empty(),
            CurveType::Bn254 => !shard.bn254_add_events.is_empty(),
<<<<<<< HEAD
            CurveType::Bls12381 => !shard.bls12381_add_events.is_empty(),
=======
>>>>>>> 0c4c91a7
            _ => panic!("Unsupported curve"),
        }
    }
}

impl<F, E: EllipticCurve> BaseAir<F> for WeierstrassAddAssignChip<E> {
    fn width(&self) -> usize {
        num_weierstrass_add_cols::<E::BaseField>()
    }
}

impl<AB, E: EllipticCurve> Air<AB> for WeierstrassAddAssignChip<E>
where
    AB: SP1AirBuilder,
    Limbs<AB::Var, <E::BaseField as NumLimbs>::Limbs>: Copy,
{
    fn eval(&self, builder: &mut AB) {
        let main = builder.main();
        let row: &WeierstrassAddAssignCols<AB::Var, E::BaseField> = main.row_slice(0).borrow();

        let num_words_field_element = <E::BaseField as NumLimbs>::Limbs::USIZE / 4;

        let p_x = limbs_from_prev_access(&row.p_access[0..num_words_field_element]);
        let p_y = limbs_from_prev_access(&row.p_access[num_words_field_element..]);

        let q_x = limbs_from_prev_access(&row.q_access[0..num_words_field_element]);
        let q_y = limbs_from_prev_access(&row.q_access[num_words_field_element..]);

        // slope = (q.y - p.y) / (q.x - p.x).
        let slope = {
            row.slope_numerator
                .eval::<AB, _, _>(builder, &q_y, &p_y, FieldOperation::Sub);

            row.slope_denominator
                .eval::<AB, _, _>(builder, &q_x, &p_x, FieldOperation::Sub);

            row.slope.eval::<AB, _, _>(
                builder,
                &row.slope_numerator.result,
                &row.slope_denominator.result,
                FieldOperation::Div,
            );

            &row.slope.result
        };

        // x = slope * slope - self.x - other.x.
        let x = {
            row.slope_squared
                .eval::<AB, _, _>(builder, slope, slope, FieldOperation::Mul);

            row.p_x_plus_q_x
                .eval::<AB, _, _>(builder, &p_x, &q_x, FieldOperation::Add);

            row.x3_ins.eval::<AB, _, _>(
                builder,
                &row.slope_squared.result,
                &row.p_x_plus_q_x.result,
                FieldOperation::Sub,
            );

            &row.x3_ins.result
        };

        // y = slope * (p.x - x_3n) - q.y.
        {
            row.p_x_minus_x
                .eval::<AB, _, _>(builder, &p_x, x, FieldOperation::Sub);

            row.slope_times_p_x_minus_x.eval::<AB, _, _>(
                builder,
                slope,
                &row.p_x_minus_x.result,
                FieldOperation::Mul,
            );

            row.y3_ins.eval::<AB, _, _>(
                builder,
                &row.slope_times_p_x_minus_x.result,
                &p_y,
                FieldOperation::Sub,
            );
        }

        // Constraint self.p_access.value = [self.x3_ins.result, self.y3_ins.result]. This is to
        // ensure that p_access is updated with the new value.
        for i in 0..E::BaseField::NB_LIMBS {
            builder
                .when(row.is_real)
                .assert_eq(row.x3_ins.result[i], row.p_access[i / 4].value()[i % 4]);
            builder.when(row.is_real).assert_eq(
                row.y3_ins.result[i],
                row.p_access[num_words_field_element + i / 4].value()[i % 4],
            );
        }

        builder.constraint_memory_access_slice(
            row.shard,
            row.clk.into(),
            row.q_ptr,
            &row.q_access,
            row.is_real,
        );
        builder.constraint_memory_access_slice(
            row.shard,
            row.clk + AB::F::from_canonical_u32(1), // We read p at +1 since p, q could be the same.
            row.p_ptr,
            &row.p_access,
            row.is_real,
        );

        // Fetch the syscall id for the curve type.
        let syscall_id_fe = match E::CURVE_TYPE {
            CurveType::Secp256k1 => {
                AB::F::from_canonical_u32(SyscallCode::SECP256K1_ADD.syscall_id())
            }
            CurveType::Bn254 => AB::F::from_canonical_u32(SyscallCode::BN254_ADD.syscall_id()),
<<<<<<< HEAD
            CurveType::Bls12381 => {
                AB::F::from_canonical_u32(SyscallCode::BLS12381_ADD.syscall_id())
            }
=======
>>>>>>> 0c4c91a7
            _ => panic!("Unsupported curve"),
        };

        builder.receive_syscall(
            row.shard,
            row.clk,
            syscall_id_fe,
            row.p_ptr,
            row.q_ptr,
            row.is_real,
        );
    }
}

#[cfg(test)]
mod tests {

    use crate::{
        runtime::Program,
        utils::{
            run_test, setup_logger,
<<<<<<< HEAD
            tests::{
                BLS12381_ADD_ELF, BN254_ADD_ELF, BN254_MUL_ELF, SECP256K1_ADD_ELF,
                SECP256K1_MUL_ELF,
            },
=======
            tests::{BN254_ADD_ELF, BN254_MUL_ELF, SECP256K1_ADD_ELF, SECP256K1_MUL_ELF},
>>>>>>> 0c4c91a7
        },
    };

    #[test]
    fn test_secp256k1_add_simple() {
        setup_logger();
        let program = Program::from(SECP256K1_ADD_ELF);
        run_test(program).unwrap();
    }

    #[test]
    fn test_bn254_add_simple() {
        setup_logger();
        let program = Program::from(BN254_ADD_ELF);
        run_test(program).unwrap();
    }

    #[test]
    fn test_bn254_mul_simple() {
        setup_logger();
        let program = Program::from(BN254_MUL_ELF);
        run_test(program).unwrap();
    }

    #[test]
    fn test_secp256k1_mul_simple() {
        setup_logger();
        let program = Program::from(SECP256K1_MUL_ELF);
        run_test(program).unwrap();
    }
<<<<<<< HEAD

    #[test]
    fn test_bls12381_add_simple() {
        setup_logger();
        let program = Program::from(BLS12381_ADD_ELF);
        run_test(program).unwrap();
    }
=======
>>>>>>> 0c4c91a7
}<|MERGE_RESOLUTION|>--- conflicted
+++ resolved
@@ -22,6 +22,7 @@
 use crate::utils::ec::weierstrass::WeierstrassParameters;
 use crate::utils::ec::AffinePoint;
 use crate::utils::ec::CurveType;
+use crate::utils::ec::CurveType;
 use crate::utils::ec::EllipticCurve;
 use crate::utils::limbs_from_prev_access;
 use crate::utils::pad_rows;
@@ -77,7 +78,6 @@
 
 impl<E: EllipticCurve> Syscall for WeierstrassAddAssignChip<E> {
     fn execute(&self, rt: &mut SyscallContext, arg1: u32, arg2: u32) -> Option<u32> {
-<<<<<<< HEAD
         match E::CURVE_TYPE {
             CurveType::Secp256k1 => {
                 let event = create_ec_add_event::<Secp256k1>(rt, arg1, arg2);
@@ -91,12 +91,6 @@
                 let event = create_ec_add_event::<Bls12381>(rt, arg1, arg2);
                 rt.record_mut().bls12381_add_events.push(event);
             }
-=======
-        let event = create_ec_add_event::<E>(rt, arg1, arg2);
-        match E::CURVE_TYPE {
-            CurveType::Secp256k1 => rt.record_mut().secp256k1_add_events.push(event),
-            CurveType::Bn254 => rt.record_mut().bn254_add_events.push(event),
->>>>>>> 0c4c91a7
             _ => panic!("Unsupported curve"),
         }
         None
@@ -171,10 +165,7 @@
         match E::CURVE_TYPE {
             CurveType::Secp256k1 => "Secp256k1AddAssign".to_string(),
             CurveType::Bn254 => "Bn254AddAssign".to_string(),
-<<<<<<< HEAD
             CurveType::Bls12381 => "Bls12381AddAssign".to_string(),
-=======
->>>>>>> 0c4c91a7
             _ => panic!("Unsupported curve"),
         }
     }
@@ -184,27 +175,6 @@
         input: &ExecutionRecord,
         output: &mut ExecutionRecord,
     ) -> RowMajorMatrix<F> {
-<<<<<<< HEAD
-        // Handle different types of ECAddEvents through a dynamic dispatch.
-        // let events = match E::CURVE_TYPE {
-        //     CurveType::Secp256k1 => input
-        //         .secp256k1_add_events
-        //         .iter()
-        //         .map(|x| Box::new(x.clone()) as Box<ECAddEvent<dyn E::EventType>>)
-        //         .collect(),
-        //     CurveType::Bn254 => input
-        //         .bn254_add_events
-        //         .iter()
-        //         .map(|x| Box::new(x.clone()) as Box<ECAddEvent<dyn E::EventType>>)
-        //         .collect(),
-        //     CurveType::Bls12381 => input
-        //         .bls12381_add_events
-        //         .iter()
-        //         .map(|x| Box::new(x.clone()) as Box<ECAddEvent<dyn E::EventType>>)
-        //         .collect(),
-        //     _ => panic!("Unsupported curve"),
-        // };
-
         let events: Vec<Box<dyn EcEventTrait>> = match E::CURVE_TYPE {
             CurveType::Secp256k1 => input
                 .secp256k1_add_events
@@ -221,12 +191,6 @@
                 .iter()
                 .map(|x| Box::new(x.clone()) as Box<dyn EcEventTrait>)
                 .collect(),
-=======
-        // collects the events based on the curve type.
-        let events = match E::CURVE_TYPE {
-            CurveType::Secp256k1 => &input.secp256k1_add_events,
-            CurveType::Bn254 => &input.bn254_add_events,
->>>>>>> 0c4c91a7
             _ => panic!("Unsupported curve"),
         };
 
@@ -289,10 +253,7 @@
         match E::CURVE_TYPE {
             CurveType::Secp256k1 => !shard.secp256k1_add_events.is_empty(),
             CurveType::Bn254 => !shard.bn254_add_events.is_empty(),
-<<<<<<< HEAD
             CurveType::Bls12381 => !shard.bls12381_add_events.is_empty(),
-=======
->>>>>>> 0c4c91a7
             _ => panic!("Unsupported curve"),
         }
     }
@@ -410,12 +371,9 @@
                 AB::F::from_canonical_u32(SyscallCode::SECP256K1_ADD.syscall_id())
             }
             CurveType::Bn254 => AB::F::from_canonical_u32(SyscallCode::BN254_ADD.syscall_id()),
-<<<<<<< HEAD
             CurveType::Bls12381 => {
                 AB::F::from_canonical_u32(SyscallCode::BLS12381_ADD.syscall_id())
             }
-=======
->>>>>>> 0c4c91a7
             _ => panic!("Unsupported curve"),
         };
 
@@ -437,14 +395,10 @@
         runtime::Program,
         utils::{
             run_test, setup_logger,
-<<<<<<< HEAD
             tests::{
                 BLS12381_ADD_ELF, BN254_ADD_ELF, BN254_MUL_ELF, SECP256K1_ADD_ELF,
                 SECP256K1_MUL_ELF,
             },
-=======
-            tests::{BN254_ADD_ELF, BN254_MUL_ELF, SECP256K1_ADD_ELF, SECP256K1_MUL_ELF},
->>>>>>> 0c4c91a7
         },
     };
 
@@ -475,7 +429,6 @@
         let program = Program::from(SECP256K1_MUL_ELF);
         run_test(program).unwrap();
     }
-<<<<<<< HEAD
 
     #[test]
     fn test_bls12381_add_simple() {
@@ -483,6 +436,4 @@
         let program = Program::from(BLS12381_ADD_ELF);
         run_test(program).unwrap();
     }
-=======
->>>>>>> 0c4c91a7
 }